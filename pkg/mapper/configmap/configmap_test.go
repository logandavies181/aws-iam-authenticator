package configmap

import (
	"reflect"
	"testing"
	"time"

	core_v1 "k8s.io/api/core/v1"
	metav1 "k8s.io/apimachinery/pkg/apis/meta/v1"
	"k8s.io/apimachinery/pkg/watch"

	v1 "k8s.io/client-go/kubernetes/typed/core/v1"
	"k8s.io/client-go/kubernetes/typed/core/v1/fake"
	k8stesting "k8s.io/client-go/testing"
	"sigs.k8s.io/aws-iam-authenticator/pkg/config"
)

var testUser = config.UserMapping{Username: "matlan", Groups: []string{"system:master", "dev"}}
var testRole = config.RoleMapping{Username: "computer", Groups: []string{"system:nodes"}}
var testUserArnLike = config.UserMapping{UserARNLike: "arn:aws:iam::012345678912:user/log??", Username: "logan", Groups: []string{"system:master", "dev"}}
var testRoleArnLike = config.RoleMapping{RoleARNLike: "arn:aws:iam::012345678912:role/comp*", Username: "computer", Groups: []string{"system:nodes"}}

func makeStore() MapStore {
	ms := MapStore{
<<<<<<< HEAD
		users:        make(map[string]config.UserMapping),
		roles:        make(map[string]config.RoleMapping),
		userArnLikes: make(map[string]config.UserMapping),
		roleArnLikes: make(map[string]config.RoleMapping),
		awsAccounts:  make(map[string]interface{}),
		metrics:      metrics.CreateMetrics(prometheus.NewRegistry()),
=======
		users:       make(map[string]config.UserMapping),
		roles:       make(map[string]config.RoleMapping),
		awsAccounts: make(map[string]interface{}),
>>>>>>> 9eed6f91
	}
	ms.users["matt"] = testUser
	ms.roles["instance"] = testRole
	ms.userArnLikes["arn:aws:iam::012345678912:user/logan"] = testUserArnLike
	ms.roleArnLikes["arn:aws:iam::012345678912:role/computer"] = testRoleArnLike
	ms.awsAccounts["123"] = nil
	return ms
}

func makeStoreWClient() (MapStore, *fake.FakeConfigMaps) {
	fakeConfigMaps := &fake.FakeConfigMaps{}
	fakeConfigMaps.Fake = &fake.FakeCoreV1{}
	fakeConfigMaps.Fake.Fake = &k8stesting.Fake{}
	ms := MapStore{
		users:     make(map[string]config.UserMapping),
		roles:     make(map[string]config.RoleMapping),
		configMap: v1.ConfigMapInterface(fakeConfigMaps),
	}
	return ms, fakeConfigMaps
}

func TestUserMapping(t *testing.T) {
	ms := makeStore()
	user, err := ms.UserMapping("matt")
	if err != nil {
		t.Errorf("Could not find user 'matt' in map")
	}
	if !reflect.DeepEqual(user, testUser) {
		t.Errorf("User for 'matt' does not match expected values. (Actual: %+v, Expected: %+v", user, testUser)
	}

	user, err = ms.UserMapping("nic")
	if err != UserNotFound {
		t.Errorf("UserNotFound error was not returned for user 'nic'")
	}
	if !reflect.DeepEqual(user, config.UserMapping{}) {
		t.Errorf("User value returned when user is not in the map was not empty: %+v", user)
	}
}

func TestRoleMapping(t *testing.T) {
	ms := makeStore()
	role, err := ms.RoleMapping("instance")
	if err != nil {
		t.Errorf("Could not find user 'instance in map")
	}
	if !reflect.DeepEqual(role, testRole) {
		t.Errorf("Role for 'instance' does not match expected value. (Acutal: %+v, Expected: %+v", role, testRole)
	}

	role, err = ms.RoleMapping("borg")
	if err != RoleNotFound {
		t.Errorf("RoleNotFound error was not returend for role 'borg'")
	}
	if !reflect.DeepEqual(role, config.RoleMapping{}) {
		t.Errorf("Role value returend when role is not in map was not empty: %+v", role)
	}
}

func TestUserArnLikeMapping(t *testing.T) {
	ms := makeStore()
	user, err := ms.UserArnLikeMapping("arn:aws:iam::012345678912:user/logan")
	if err != nil {
		t.Errorf("Could not find a match for user arn 'arn:aws:iam::012345678912:user/logan' in map")
	}
	if !reflect.DeepEqual(user, testUserArnLike) {
		t.Errorf("User arn 'arn:aws:iam::012345678912:user/logan' does not match expected values. (Actual: %+v, Expected: %+v", user, testUserArnLike)
	}

	user, err = ms.UserArnLikeMapping("arn:aws:iam::012345678912:user/adaire")
	if err != UserARNLikeNotMatched {
		t.Errorf("UserARNLikeNotMatched error was not returned for user arn 'arn:aws:iam::012345678912:user/adaire'")
	}
	if !reflect.DeepEqual(user, config.UserMapping{}) {
		t.Errorf("User value returned when user is not matched was not empty: %+v", user)
	}
}

func TestRoleArnLikeMapping(t *testing.T) {
	ms := makeStore()
	role, err := ms.RoleArnLikeMapping("arn:aws:iam::012345678912:role/computer")
	if err != nil {
		t.Errorf("Could not find a match for role arn 'arn:aws:iam::012345678912:role/computer' in map")
	}
	if !reflect.DeepEqual(role, testRoleArnLike) {
		t.Errorf("Role arn 'arn:aws:iam::012345678912:role/computer' does not match expected value. (Acutal: %+v, Expected: %+v", role, testRoleArnLike)
	}

	role, err = ms.RoleArnLikeMapping("arn:aws:iam::012345678912:role/monitor")
	if err != RoleARNLikeNotMatched {
		t.Errorf("RoleARNLikeNotMatched error was not returned for role arn 'arn:aws:iam::012345678912:role/monitor'")
	}
	if !reflect.DeepEqual(role, config.RoleMapping{}) {
		t.Errorf("Role value returned when role is not matched was not empty: %+v", role)
	}
}

func TestAWSAccount(t *testing.T) {
	ms := makeStore()
	if !ms.AWSAccount("123") {
		t.Errorf("Expected aws account '123' to be in accounts list: %v", ms.awsAccounts)
	}
	if ms.AWSAccount("345") {
		t.Errorf("Did not expect account '345' to be in accounts list: %v", ms.awsAccounts)
	}
}

var userMapping = `
-
  userarn: "arn:iam:matlan"
  username: matlan
  groups:
    - loadedfromconfigmap
    - "system:master"
-
  groups:
    - "system:master"
  userarn: "arn:iam:NIC"
  username: nic
`

var roleMapping = `
- rolearn: "arn:iam:123:role/me"
  username: "{{Session}}"
  groups:
    - system:nodes
`

var updatedUserMapping = `
-
  groups:
    - "system:master"
    - "test"
  userarn: "arn:iam:NIC"
  username: nic
- userarn: "arn:iam:beswar"
  username: beswar
  groups:
    - "system:master"
- userarn: "arn:iam:nogroups"
  username: nogroups
`

var updatedRoleMapping = `
- rolearn: "arn:iam:123:role/me"
  username: "{{Session}}"
  groups:
    - system:nodes
- rolearn: "arn:iam:123:role/you"
  username: "test"
  groups:
    - system:nodes
`

var autoMappedAWSAccountsYAML = `
- 123
- 345
`

var updatedAWSAccountsYAML = `
- 567
`

func TestLoadConfigMap(t *testing.T) {
	ms, fakeConfigMaps := makeStoreWClient()

	watcher := watch.NewFake()

	fakeConfigMaps.Fake.Fake.AddWatchReactor("configmaps",
		func(action k8stesting.Action) (handled bool, ret watch.Interface, err error) {
			return true, watcher, nil
		})

	stopCh := make(chan struct{})
	ms.startLoadConfigMap(stopCh)
	defer close(stopCh)

	time.Sleep(2 * time.Millisecond)

	meta := metav1.ObjectMeta{Name: "aws-auth"}
	data := make(map[string]string)
	data["mapUsers"] = userMapping
	data["mapRoles"] = roleMapping
	data["mapAccounts"] = autoMappedAWSAccountsYAML

	watcher.Add(&core_v1.ConfigMap{ObjectMeta: meta, Data: data})

	time.Sleep(2 * time.Millisecond)

	if !ms.AWSAccount("123") {
		t.Errorf("AWS Account '123' not in allowed accounts")
	}

	if !ms.AWSAccount("345") {
		t.Errorf("AWS Account '345' not in allowed accounts")
	}

	expectedUser := config.UserMapping{
		UserARN:  "arn:iam:NIC",
		Username: "nic",
		Groups:   []string{"system:master"},
	}

	user, err := ms.UserMapping("arn:iam:nic")
	if err != nil {
		t.Errorf("Expected to find user 'nic' but got error: %v", err)
	}
	if !reflect.DeepEqual(user, expectedUser) {
		t.Errorf("User returned from mapping does not match expected user. (Actual: %+v, Expected: %+v", user, expectedUser)
	}

	updateData := make(map[string]string)
	updateData["mapUsers"] = updatedUserMapping
	updateData["mapRoles"] = updatedRoleMapping
	updateData["mapAccounts"] = updatedAWSAccountsYAML
	watcher.Modify(&core_v1.ConfigMap{ObjectMeta: meta, Data: updateData})

	//TODO: Sync without using sleep
	time.Sleep(10 * time.Millisecond)

	if ms.AWSAccount("345") {
		t.Errorf("AWS Account '345' is in map after update")
	}

	if !ms.AWSAccount("567") {
		t.Errorf("AWS Account '567' is not in map after update")
	}

	expectedUser.Groups = append(expectedUser.Groups, "test")
	user, err = ms.UserMapping("arn:iam:nic")
	if !reflect.DeepEqual(user, expectedUser) {
		t.Errorf("Updated returned from mapping does not match expected user. (Actual: %+v, Expected: %+v", user, expectedUser)
	}

	expectedUser = config.UserMapping{
		UserARN:  "arn:iam:beswar",
		Username: "beswar",
		Groups:   []string{"system:master"},
	}

	user, err = ms.UserMapping("arn:iam:beswar")
	if !reflect.DeepEqual(user, expectedUser) {
		t.Errorf("Updated did not return new user 'arn:iam:beswar', matching expected value. (Actual: %+v, Expected: %+v", user, expectedUser)
	}

	user, err = ms.UserMapping("arn:iam:matlan")
	if err != UserNotFound {
		t.Errorf("Expected updated mapping not to contain user 'arn:iam:matlan', got err: %v", err)
	}

}

func TestParseMap(t *testing.T) {
	m1 := map[string]string{
		"mapRoles": `- rolearn: arn:aws:iam::123456789101:role/test-NodeInstanceRole-1VWRHZ3GKZ1T4
  rolearnLike: ""
  username: system:node:{{EC2PrivateDNSName}}
  groups:
  - system:bootstrappers
  - system:nodes
- rolearn: ""
  rolearnLike: arn:aws:iam::123456789101:role/test-NodeInstanceRole-*
  username: system:node:{{EC2PrivateDNSName}}
  groups:
  - system:bootstrappers
  - system:nodes
`,
		"mapUsers": `- userarn: arn:aws:iam::123456789101:user/Hello
  userarnLike: ""
  username: Hello
  groups:
  - system:masters
- userarn: arn:aws:iam::123456789101:user/World
  userarnLike: ""
  username: World
  groups:
  - system:masters
- userarn: ""
  userarnLike: arn:aws:iam::123456789101:user/Its??
  username: ItsMe
  groups:
  - system:masters
`,
	}
	userMappings := []config.UserMapping{
		{UserARN: "arn:aws:iam::123456789101:user/Hello", UserARNLike: "", Username: "Hello", Groups: []string{"system:masters"}},
		{UserARN: "arn:aws:iam::123456789101:user/World", UserARNLike: "", Username: "World", Groups: []string{"system:masters"}},
	}
	userArnLikeMappings := []config.UserMapping{
		{UserARN: "", UserARNLike: "arn:aws:iam::123456789101:user/Its??", Username: "ItsMe", Groups: []string{"system:masters"}},
	}
	roleMappings := []config.RoleMapping{
		{RoleARN: "arn:aws:iam::123456789101:role/test-NodeInstanceRole-1VWRHZ3GKZ1T4", RoleARNLike: "", Username: "system:node:{{EC2PrivateDNSName}}", Groups: []string{"system:bootstrappers", "system:nodes"}},
	}
	roleArnLikeMappings := []config.RoleMapping{
		{RoleARN: "", RoleARNLike: "arn:aws:iam::123456789101:role/test-NodeInstanceRole-*", Username: "system:node:{{EC2PrivateDNSName}}", Groups: []string{"system:bootstrappers", "system:nodes"}},
	}
	accounts := []string{}

	u, ual, r, ral, a, err := ParseMap(m1)
	if err != nil {
		t.Fatal(err)
	}

	if !reflect.DeepEqual(u, userMappings) {
		t.Fatalf("unexpected userMappings %+v", u)
	}
	if !reflect.DeepEqual(ual, userArnLikeMappings) {
		t.Fatalf("unexpected userArnLikeMappings %+v", ual)
	}
	if !reflect.DeepEqual(r, roleMappings) {
		t.Fatalf("unexpected roleMappings %+v", r)
	}
	if !reflect.DeepEqual(ral, roleArnLikeMappings) {
		t.Fatalf("unexpected roleArnLikeMappings %+v", ral)
	}
	if !reflect.DeepEqual(a, accounts) {
		t.Fatalf("unexpected accounts %+v", a)
	}

	m2, err := EncodeMap(append(u, ual...), append(r, ral...), a)
	if err != nil {
		t.Fatal(err)
	}
	if !reflect.DeepEqual(m1, m2) {
		t.Fatalf("unexpected %v != %v", m1, m2)
	}
}<|MERGE_RESOLUTION|>--- conflicted
+++ resolved
@@ -22,18 +22,11 @@
 
 func makeStore() MapStore {
 	ms := MapStore{
-<<<<<<< HEAD
 		users:        make(map[string]config.UserMapping),
 		roles:        make(map[string]config.RoleMapping),
 		userArnLikes: make(map[string]config.UserMapping),
 		roleArnLikes: make(map[string]config.RoleMapping),
 		awsAccounts:  make(map[string]interface{}),
-		metrics:      metrics.CreateMetrics(prometheus.NewRegistry()),
-=======
-		users:       make(map[string]config.UserMapping),
-		roles:       make(map[string]config.RoleMapping),
-		awsAccounts: make(map[string]interface{}),
->>>>>>> 9eed6f91
 	}
 	ms.users["matt"] = testUser
 	ms.roles["instance"] = testRole
